"""Module for simple synthetic deformations, not following any real physical model"""

<<<<<<< HEAD
import random
from collections.abc import Sequence

=======
>>>>>>> 2cd5d9f9
import numpy as np


def gaussian(
    shape: tuple[int, int],
<<<<<<< HEAD
    sigma: float | tuple[float, float],
=======
    sigma: float,
>>>>>>> 2cd5d9f9
    row: int | None = None,
    col: int | None = None,
    normalize: bool = False,
    amp: float | None = None,
    noise_sigma: float = 0.0,
) -> np.ndarray:
<<<<<<< HEAD
    """Create a 2D Gaussian of given shape and width.
=======
    """Create a gaussian bowl of given shape and width
>>>>>>> 2cd5d9f9

    Parameters
    ----------
    shape : tuple[int, int]
        (rows, cols) of the output array
    sigma : float or tuple[float, float]
        Standard deviation of the Gaussian.
        If one float provided, makes an isotropic Gaussian.
        Otherwise, uses [sigma_row, sigma_col] to make elongated Gaussian.
    row : int, optional
        Center row of the Gaussian. Defaults to the middle of the array.
    col : int, optional
        Center column of the Gaussian. Defaults to the middle of the array.
    normalize : bool, optional
        Normalize the amplitude peak to 1. Defaults to False.
    amp : float, optional
        Peak height of Gaussian. If None, peak will be 1/(2*pi*sigma^2).
    noise_sigma : float, optional
        Std. dev of random Gaussian noise added to image. Defaults to 0.0.

    Returns
    -------
<<<<<<< HEAD
    np.ndarray
        2D array containing the Gaussian

=======
    ndarray
    """
    d = delta(shape, row, col)
    out = ndi.gaussian_filter(d, sigma, mode="constant") * sigma**2
    normed = _normalize_gaussian(out, normalize=normalize, amp=amp)
    if noise_sigma > 0:
        normed += noise_sigma * np.random.standard_normal(shape)
    return normed


def delta(shape, row=None, col=None):
    """Create a spike in the middle of an image

    Parameters
    ----------
    shape : tuple[int]
       size of image to make
    row : int, optional
        center row of spike, defaults to center of image
    col : int, optional
        center column of spike, defaults to center of image

    Returns
    -------
    ndarray
        An image with a spike of value 1 at the specified center

>>>>>>> 2cd5d9f9
    """
    rows, cols = shape
    if not isinstance(sigma, tuple):
        sigma = (sigma, sigma)
    sy, sx = sigma

    # Set default center if not provided
    if row is None:
        row = rows // 2
    if col is None:
        col = cols // 2

    # Create coordinate grids
    y, x = np.ogrid[:rows, :cols]

    # Calculate the 2D Gaussian
    g = np.exp(
        -((x - col) ** 2.0 / (2.0 * sx**2.0) + (y - row) ** 2.0 / (2.0 * sy**2.0))
    )
    normed = _normalize_gaussian(g, normalize=normalize, amp=amp)
    if noise_sigma > 0:
        normed += noise_sigma * np.random.standard_normal(shape)
    return normed


def _rotation_matrix(theta):
    """CCW rotation matrix by `theta` degrees"""
    theta_rad = np.deg2rad(theta)
    return np.array(
        [
            [np.cos(theta_rad), np.sin(theta_rad)],
            [-np.sin(theta_rad), np.cos(theta_rad)],
        ]
    )


def _normalize_gaussian(out, normalize=False, amp=None):
    """Normalize either to 1 max, or to `amp` max"""
    if normalize or amp is not None:
        out /= out.max()
    if amp is not None:
        out *= amp
    return out


def _calc_ab(sigma, ecc):
    """Calculate semi-major/semi-minor axis length from `sigma` and `ecc`entricity"""
    a = np.sqrt(sigma**2 / (1 - ecc))
    b = a * (1 - ecc)
    return a, b


def _xy_grid(shape, xmin=None, xmax=None, ymin=None, ymax=None):
    """Make an xy grid centered at 0,0 in the middle"""
    if xmin is None or xmax is None:
        xmin, xmax = (1, shape[1])
    if ymin is None or ymax is None:
        ymin, ymax = (1, shape[0])
    xx = np.linspace(xmin, xmax, shape[1])
    yy = np.linspace(ymin, ymax, shape[0])
    return np.meshgrid(xx, yy)


def gaussian_ellipse(
    shape: tuple[int, int],
    a: float | None = None,
    b: float | None = None,
    sigma: float | None = None,
    ecc: float | None = None,
    row: int | None = None,
    col: int | None = None,
    theta: float = 0,
    normalize: bool = False,
    amp: float | None = None,
    noise_sigma: float = 0,
) -> np.ndarray:
    """Make an ellipse using multivariate gaussian.

    Parameters
    ----------
    shape : tuple[int, int]
        size of grid
    a : float | None
        semi major axis length
    b : float | None
        semi minor axis length
    sigma : float | None
        std dev of gaussian, if it were circular
    ecc : float | None
        from 0 to 1, alternative to (a, b) specification is (sigma, ecc)
        ecc = 1 - (b/a), and area = pi*sigma**2 = pi*a*b
    row : int | None
        row of center
    col : int | None
        col of center
    theta : float
        degrees of rotation (CCW)
    normalize : bool
        if true, set max value to 1
    amp : float | None
        value of peak of gaussian
    noise_sigma : float
<<<<<<< HEAD
        optional, adds gaussian noise to blob (Default value = 0)

=======
        optional, adds gaussian noise to blob

    Returns
    -------
    np.ndarray
        2D array containing the gaussian ellipse
>>>>>>> 2cd5d9f9
    """
    from scipy.stats import multivariate_normal

    if row is None or col is None:
        nrows, ncols = shape
        row, col = nrows // 2, ncols // 2

    if sigma is not None and ecc is not None:
        a, b = _calc_ab(sigma, ecc)
    if a is None or b is None:
        raise ValueError("Need a,b or sigma,ecc")

    R = _rotation_matrix(theta)
    # To rotate, we do R @ P @ R.T to rotate eigenvalues of P = S L S^-1
    cov = np.dot(R, np.array([[b**2, 0], [0, a**2]]))
    cov = np.dot(cov, R.T)
    var = multivariate_normal(mean=[col, row], cov=cov)

    xx, yy = _xy_grid(shape)
    xy = np.vstack((xx.flatten(), yy.flatten())).T
    out = var.pdf(xy).reshape(shape)
    normed = _normalize_gaussian(out, normalize=normalize, amp=amp)
    if noise_sigma > 0:
        normed += noise_sigma * np.random.standard_normal(shape)
    return normed


def valley(shape, rotate=0):
    """Make a valley in image center (curvature only in 1 direction)"""
    from skimage import transform

    rows, cols = shape
    out = np.dot(np.ones((rows, 1)), (np.linspace(-1, 1, cols) ** 2).reshape((1, cols)))
    if rotate > 0:
        out = transform.rotate(out, None, mode="edge")
    return out


def bowl(shape):
    """Simple quadratic bowl"""
    xx, yy = _xy_grid(shape)
    z = xx**2 + yy**2
    return z / np.max(z)


def quadratic(shape, coeffs):
    """2D quadratic function"""
    nrows, ncols = shape
    row_block, col_block = np.mgrid[0:nrows, 0:ncols]
    yy, xx = row_block.flatten(), col_block.flatten()
    idx_matrix = np.c_[np.ones(xx.shape), xx, yy, xx * yy, xx**2, yy**2]
    return np.dot(idx_matrix, coeffs).reshape(shape)


def stack(N=501, max_amp=3, plot=False, cmap="jet"):
    """Simpler composite of 3 areas of blob of different sizes

    Parameters
    ----------
    N :
        (Default value = 501)
    max_amp :
        (Default value = 3)
    plot :
        (Default value = False)
    cmap :
        (Default value = "jet")

    Returns
    -------


    """
    shape = (N, N)
    b1 = gaussian(shape, 60, N // 3, 2 * N // 3)

    b2 = gaussian(shape, 20, N // 3, N // 3)

    # Group of 4 close ones
    b4 = gaussian(shape, 29, 345, 345)
    b4 += gaussian(shape, 29, 73 + 345, 345)
    b4 += gaussian(shape, 29, 345, 73 + 345)
    b4 += gaussian(shape, 29, 73 + 345, 73 + 345)
    out = b1 - 0.65 * b2 + 0.84 * b4
    out *= max_amp / np.max(out)

    if plot:
        import matplotlib.pyplot as plt

        plt.figure()
        plt.imshow(out, cmap=cmap)
        plt.colorbar()
    return out


def check_overlap(
    new_blob: tuple[int, int, float],
    current_blobs: Sequence[tuple[int, int, float]],
    min_distance_factor: float = 3.0,
) -> bool:
    """
    Check if a new Gaussian blob would overlap with existing ones.

    Parameters
    ----------
    new_blob : tuple[int, int]
        Potential new blob (row, col, sigma).
    current_blobs : Sequence[tuple[int, int]]
        Sequence of existing blob centers (row, col, sigma).
    min_distance_factor : float, default=3.0
        Factor multiplied by the sum of sigmas to determine minimum distance.

    Returns
    -------
    bool
        True if the new blob would NOT overlap with existing ones.
    """
    new_row, new_col, new_sigma = new_blob
    for row, col, sigma in current_blobs:
        # Calculate distance between centers
        distance = np.sqrt((row - new_row) ** 2 + (col - new_col) ** 2)
        # Minimum distance to avoid overlap (using 3-sigma rule)
        min_distance = min_distance_factor * (sigma + new_sigma)
        if distance < min_distance:
            return False
    return True


def multiple_gaussians(
    shape: tuple[int, int],
    num_blobs: int,
    sigma_range: tuple[float, float],
    amp_range: tuple[float, float] | None = None,
    avoid_overlap: bool = True,
    min_distance_factor: float = 3.0,
    border_buffer: int | None = None,
    normalize: bool = True,
    noise_sigma: float = 0.0,
    max_attempts: int = 1000,
    seed: int | None = None,
) -> tuple[np.ndarray, list[tuple[int, int, float]]]:
    """
    Create an image with multiple Gaussian blobs.

    Parameters
    ----------
    shape : tuple[int, int]
        Image dimensions (rows, cols).
    num_blobs : int
        Number of Gaussian blobs to create.
    sigma_range : tuple[float, float]
        Range (min, max) for random sigma values.
    amp_range : tuple[float, float], optional
        Range (min, max) for random amplitude values.
        If None, all blobs have amplitude 1.0.
    avoid_overlap : bool, default=True
        If True, ensures blobs don't overlap significantly.
    min_distance_factor : float, default=3.0
        Minimum distance between blobs as a factor of their combined sigma.
        Only used when avoid_overlap is True.
    border_buffer : int, optional
        Buffer space from image edges where blobs cannot be centered.
        If None, uses half of `max(sigma_range)`.
        Default is None.
    normalize : bool, default=True
        Normalize each Gaussian blob's peak to its amplitude.
    noise_sigma : float, default=0.0
        Standard deviation of random Gaussian noise added to the final image.
    max_attempts : int, default=1000
        Maximum attempts to place a non-overlapping blob before giving up.
    seed: int, optional
        Seed for random generation.
        Default is None (no seeding)

    Returns
    -------
    image: np.ndarray
        2D array containing multiple Gaussian blobs.
    blob_locations: list[tuple[int, int, float]]
        The list of (row, col, sigma) blobs placed in the image

    Notes
    -----
    If avoid_overlap is True and the function cannot place all blobs without
    overlap after max_attempts, it will return with fewer blobs than requested.
    """
    image = np.zeros(shape, dtype=float)
    blob_locations: list[tuple[int, int, float]] = []

    rows, cols = shape
    min_sigma, max_sigma = sigma_range

    # Set default amplitude range if not provided
    if amp_range is None:
        amp_range = (1.0, 1.0)

    if border_buffer is None:
        border_buffer = int(max_sigma // 2)
    # Adjusted placement boundaries accounting for border buffer
    min_row, max_row = border_buffer, rows - border_buffer - 1
    min_col, max_col = border_buffer, cols - border_buffer - 1

    blobs_placed = 0

    if seed:
        random.seed(seed)
    for _ in range(num_blobs):
        # Randomly select parameters for this blob
        sigma = random.uniform(min_sigma, max_sigma)
        amp = random.uniform(amp_range[0], amp_range[1])

        if avoid_overlap and blobs_placed > 0:
            # Try to find a non-overlapping position
            for attempt in range(max_attempts):
                row = random.randint(min_row, max_row)
                col = random.randint(min_col, max_col)

                if check_overlap(
                    (row, col, sigma), blob_locations, min_distance_factor
                ):
                    break

                if attempt == max_attempts - 1:
                    # Couldn't place the blob without overlap after max attempts
                    print(
                        f"Warning: Could only place {blobs_placed} blobs without overlap."
                    )
                    break
            else:
                # This executes if the for loop completes normally (not via break)
                continue
        else:
            # No overlap checking, just place randomly
            row = random.randint(min_row, max_row)
            col = random.randint(min_col, max_col)

        # Add the blob to the image
        blob = gaussian(
            shape,
            sigma,
            row=row,
            col=col,
            normalize=normalize,
            amp=amp,
            noise_sigma=0.0,  # We'll add noise to the final image
        )

        image += blob
        blob_locations.append((row, col, sigma))
        blobs_placed += 1

    # Add noise to the final image if requested
    if noise_sigma > 0:
        image += noise_sigma * np.random.standard_normal(shape)

    return image, blob_locations<|MERGE_RESOLUTION|>--- conflicted
+++ resolved
@@ -1,32 +1,21 @@
 """Module for simple synthetic deformations, not following any real physical model"""
 
-<<<<<<< HEAD
 import random
 from collections.abc import Sequence
 
-=======
->>>>>>> 2cd5d9f9
 import numpy as np
 
 
 def gaussian(
     shape: tuple[int, int],
-<<<<<<< HEAD
     sigma: float | tuple[float, float],
-=======
-    sigma: float,
->>>>>>> 2cd5d9f9
     row: int | None = None,
     col: int | None = None,
     normalize: bool = False,
     amp: float | None = None,
     noise_sigma: float = 0.0,
 ) -> np.ndarray:
-<<<<<<< HEAD
     """Create a 2D Gaussian of given shape and width.
-=======
-    """Create a gaussian bowl of given shape and width
->>>>>>> 2cd5d9f9
 
     Parameters
     ----------
@@ -49,39 +38,9 @@
 
     Returns
     -------
-<<<<<<< HEAD
     np.ndarray
         2D array containing the Gaussian
 
-=======
-    ndarray
-    """
-    d = delta(shape, row, col)
-    out = ndi.gaussian_filter(d, sigma, mode="constant") * sigma**2
-    normed = _normalize_gaussian(out, normalize=normalize, amp=amp)
-    if noise_sigma > 0:
-        normed += noise_sigma * np.random.standard_normal(shape)
-    return normed
-
-
-def delta(shape, row=None, col=None):
-    """Create a spike in the middle of an image
-
-    Parameters
-    ----------
-    shape : tuple[int]
-       size of image to make
-    row : int, optional
-        center row of spike, defaults to center of image
-    col : int, optional
-        center column of spike, defaults to center of image
-
-    Returns
-    -------
-    ndarray
-        An image with a spike of value 1 at the specified center
-
->>>>>>> 2cd5d9f9
     """
     rows, cols = shape
     if not isinstance(sigma, tuple):
@@ -184,17 +143,8 @@
     amp : float | None
         value of peak of gaussian
     noise_sigma : float
-<<<<<<< HEAD
         optional, adds gaussian noise to blob (Default value = 0)
 
-=======
-        optional, adds gaussian noise to blob
-
-    Returns
-    -------
-    np.ndarray
-        2D array containing the gaussian ellipse
->>>>>>> 2cd5d9f9
     """
     from scipy.stats import multivariate_normal
 
