--- conflicted
+++ resolved
@@ -15,20 +15,6 @@
 # TODO: utils.record_params_as_yaml
 # TODO: downsample as data augmentation
 def generate_stacks(
-<<<<<<< HEAD
-    demfile,
-    outfile="simulated_stack.h5",
-    dsets=["defo", "stratified", "turbulence", "decorrelation"],
-    num_days=9,
-    num_defos=120,
-    defo_shape=(200, 200),
-    add_day1_turbulence=False,
-    turbulence_kwargs={},  # p0=1e-2,
-    stratified_kwargs={},
-    deformation_kwargs={},
-):
-    # SRTM DEM pixel spacing, in degrees
-=======
     demfile: str,
     outfile: str = "simulated_stack.h5",
     dsets: list[str] = ["defo", "stratified", "turbulence", "decorrelation"],
@@ -77,7 +63,6 @@
     stratified atmospheric delay, turbulent atmospheric delay, decorrelation noise,
     and deformation events. The results are saved in an HDF5 file.
     """
->>>>>>> 2cd5d9f9
     res_30_degrees = 0.000277777777
 
     with rio.open(demfile) as src:
@@ -89,7 +74,7 @@
     print(stratified_kwargs)
     strat = stratified.simulate(dem, **stratified_kwargs)
     print(
-        f"Stratified (min, max, mean): {strat.min(), strat.max(), strat.mean(axis=(1,2))}"
+        f"Stratified (min, max, mean): {strat.min(), strat.max(), strat.mean(axis=(1, 2))}"
     )
 
     turb = 100 * turbulence.simulate(
@@ -101,7 +86,7 @@
         )
         turb += turb_day1.reshape((1, *shape))
     print(
-        f"Turbulence (min, max, mean): {turb.min(), turb.max(), turb.mean(axis=(1,2))}"
+        f"Turbulence (min, max, mean): {turb.min(), turb.max(), turb.mean(axis=(1, 2))}"
     )
 
     looks = 50
